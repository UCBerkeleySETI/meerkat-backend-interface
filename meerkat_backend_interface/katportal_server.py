--- conflicted
+++ resolved
@@ -5,24 +5,15 @@
 from katportalclient import KATPortalClient
 from katportalclient.client import SensorNotFoundError
 import redis
-<<<<<<< HEAD
-
-=======
->>>>>>> fde3ec5a
 from functools import partial
 
 from .redis_tools import (
     REDIS_CHANNELS,
     write_pair_redis,
     write_list_redis,
-<<<<<<< HEAD
     publish_to_redis
     )
-=======
-    )
-from .logger import log as logger
->>>>>>> fde3ec5a
-
+    
 from .logger import log as logger
 
 class BLKATPortalClient(object):
